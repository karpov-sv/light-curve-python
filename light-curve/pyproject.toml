--- conflicted
+++ resolved
@@ -95,11 +95,7 @@
 [testenv]
 deps =
     feets
-<<<<<<< HEAD
-    isort
     joblib
-=======
->>>>>>> 659b9ab5
     numpy
     pandas
     pytest
