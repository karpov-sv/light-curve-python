--- conflicted
+++ resolved
@@ -14,11 +14,17 @@
     - name: Build docker image
       run: docker build --no-cache --tag maturin -f .ci/Dockerfile.maturin .ci
     - name: Build wheels for tests
-      run: docker run --rm -v $(realpath light-curve-python):/io maturin build --release -i python3.6 python3.7 python3.8 python3.9 --cargo-extra-args="--no-default-features --features mkl"
+      run: docker run --rm -v $(realpath python/light-curve):/io maturin build --release -i python3.6 python3.7 python3.8 python3.9 --cargo-extra-args="--no-default-features --features mkl"
     - name: Run Python tests
-      run: docker run --rm -v $(realpath light-curve-python):/io --entrypoint=/bin/bash maturin -c 'python3.6 -m pip install target/wheels/*cp36*.whl && python3.7 -m pip install target/wheels/*cp37*.whl && python3.8 -m pip install target/wheels/*cp38*.whl && python3.9 -m pip install target/wheels/*cp39*.whl && python3 -m tox -p --skip-pkg-install --sitepackages'
-    - name: Publish packages
-      run: docker run --rm -v $(realpath light-curve-python):/io maturin publish -i python3.6 python3.7 python3.8 python3.9 --cargo-extra-args="--no-default-features --features mkl" -u __token__ -p ${{ secrets.PYPI_TOKEN }}
+      run: docker run --rm -v $(realpath python/light-curve):/io --entrypoint=/bin/bash maturin -c 'python3.6 -m pip install target/wheels/*cp36*.whl && python3.7 -m pip install target/wheels/*cp37*.whl && python3.8 -m pip install target/wheels/*cp38*.whl && python3.9 -m pip install target/wheels/*cp39*.whl && python3 -m tox -p --skip-pkg-install --sitepackages'
+    - name: Publish Linux light-curve
+      run: docker run --rm -v $(realpath python/light-curve):/io konstin2/maturin publish -i python3.6 python3.7 python3.8 python3.9 -u __token__ -p ${{ secrets.PYPI_TOKEN_LIGHT_CURVE }}
+    - name: Publish light-curve-python
+      run: |
+        python3 setup.py sdist
+        twine check --strict dist/*
+        twine upload dist/* -u __token__ -p ${{ secrets.PYPI_TOKEN }} --verbose
+      working-directory: python/light-curve-python
 
 
   publish-macos:
@@ -54,16 +60,5 @@
       run: pip install tox maturin twine
     - name: Run Python tests
       run: tox -p -q
-<<<<<<< HEAD
-    - name: Publish Linux light-curve
-      if: ${{ matrix.os == 'ubuntu-20.04' }}
-      run: docker run --rm -v $(pwd):/io konstin2/maturin publish -i python3.6 python3.7 python3.8 python3.9 -u __token__ -p ${{ secrets.PYPI_TOKEN_LIGHT_CURVE }}
-    - name: Publish macOS light-curve
-      if: ${{ matrix.os != 'ubuntu-20.04' }}
-      run: maturin publish --no-sdist -i python3.6 python3.7 python3.8 python3.9 -u __token__ -p ${{ secrets.PYPI_TOKEN_LIGHT_CURVE }}
-    - name: Publish light-curve-python
-      run: python3 setup.py sdist && twine check --strict dist/* && twine upload dist/* -u __token__ -p ${{ secrets.PYPI_TOKEN }} --verbose
-=======
     - name: Publish macOS packages
-      run: maturin publish --no-sdist -i python3.6 python3.7 python3.8 python3.9 -u __token__ -p ${{ secrets.PYPI_TOKEN }}
->>>>>>> ab962c8e
+      run: maturin publish --no-sdist -i python3.6 python3.7 python3.8 python3.9 -u __token__ -p ${{ secrets.PYPI_TOKEN_LIGHT_CURVE }}