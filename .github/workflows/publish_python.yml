--- conflicted
+++ resolved
@@ -24,11 +24,11 @@
     - name: Build docker image
       run: docker build --build-arg='ARCH=${{ matrix.arch }}' --no-cache --tag maturin -f .ci/Dockerfile.maturin .ci
     - name: Build wheels for tests
-      run: docker run --rm -v $(realpath light-curve-python):/io maturin build --release -i python3.6 python3.7 python3.8 python3.9 --cargo-extra-args="--no-default-features --features ${{ matrix.fftw_feature }},gsl"
+      run: docker run --rm -v $(realpath python/light-curve):/io maturin build --release -i python3.6 python3.7 python3.8 python3.9 --cargo-extra-args="--no-default-features --features ${{ matrix.fftw_feature }},gsl"
     - name: Run Python tests
-      run: docker run --rm -v $(realpath light-curve-python):/io --entrypoint=/bin/bash maturin -c 'python3.6 -m pip install target/wheels/*cp36*.whl && python3.7 -m pip install target/wheels/*cp37*.whl && python3.8 -m pip install target/wheels/*cp38*.whl && python3.9 -m pip install target/wheels/*cp39*.whl && tox -p --skip-pkg-install --sitepackages'
+      run: docker run --rm -v $(realpath python/light-curve):/io --entrypoint=/bin/bash maturin -c 'python3.6 -m pip install target/wheels/*cp36*.whl && python3.7 -m pip install target/wheels/*cp37*.whl && python3.8 -m pip install target/wheels/*cp38*.whl && python3.9 -m pip install target/wheels/*cp39*.whl && tox -p --skip-pkg-install --sitepackages'
     - name: Publish packages
-      run: docker run --rm -v $(realpath light-curve-python):/io maturin publish --no-sdist -i python3.6 python3.7 python3.8 python3.9 --cargo-extra-args="--no-default-features --features ${{ matrix.fftw_feature }},gsl" -u __token__ -p ${{ secrets.PYPI_TOKEN }}
+      run: docker run --rm -v $(realpath python/light-curve):/io maturin publish --no-sdist -i python3.6 python3.7 python3.8 python3.9 --cargo-extra-args="--no-default-features --features ${{ matrix.fftw_feature }},gsl" -u __token__ -p ${{ secrets.PYPI_TOKEN }}
 
 
   publish-macos:
@@ -69,8 +69,4 @@
     - name: Run Python tests
       run: tox -p -q
     - name: Publish macOS packages
-<<<<<<< HEAD
-      run: maturin publish --cargo-extra-args="--no-default-features --features fftw-static,gsl" -i python3.6 python3.7 python3.8 python3.9 -u __token__ -p ${{ secrets.PYPI_TOKEN_LIGHT_CURVE }}
-=======
-      run: maturin publish --cargo-extra-args="--no-default-features --features fftw-static,gsl" -i python3.6 python3.7 python3.8 python3.9 -u __token__ -p ${{ secrets.PYPI_TOKEN }}
->>>>>>> cbfd1025
+      run: maturin publish --cargo-extra-args="--no-default-features --features fftw-static,gsl" -i python3.6 python3.7 python3.8 python3.9 -u __token__ -p ${{ secrets.PYPI_TOKEN_LIGHT_CURVE }}